"""Contains ISLRecompiler"""

import logging
import timeit
import os

import aqc_research.mps_operations as mpsops
import numpy as np
from qiskit import QuantumCircuit, qasm2

import isl.utils.constants as vconstants
from isl.recompilers.approximate_recompiler import ApproximateRecompiler
from isl.utils import circuit_operations as co
from isl.utils import cuquantum_functions as cu
from isl.utils.constants import CMAP_FULL, generate_coupling_map
from isl.utils.entanglement_measures import (
    EM_TOMOGRAPHY_CONCURRENCE,
    calculate_entanglement_measure,
)
from isl.utils.utilityfunctions import (
    expectation_value_of_qubits,
    expectation_value_of_qubits_mps,
    has_stopped_improving,
    remove_permutations_from_coupling_map,
)
import isl.utils.ansatzes as ans

logger = logging.getLogger(__name__)


class ISLConfig:
    def __init__(
        self,
        max_layers: int = int(1e5),
        sufficient_cost=vconstants.DEFAULT_SUFFICIENT_COST,
        max_2q_gates=1e4,
        cost_improvement_num_layers=10,
        cost_improvement_tol=1e-2,
        max_layers_to_modify=100,
        method="ISL",
        bad_qubit_pair_memory=10,
        entanglement_reuse_exponent=0,
        heuristic_reuse_exponent=1,
        reuse_priority_mode="pair",
        rotosolve_frequency=1,
        rotoselect_tol=1e-5,
        rotosolve_tol=1e-3,
        entanglement_threshold=1e-8,
    ):
        """
        ISL termination criteria.
        :param max_layers: ISL will terminate if the number of ansatz layers reaches this value.
        :param sufficient_cost: ISL will terminate if the cost reaches below this value.
        :param max_2q_gates: ISL will terminate if the number of 2 qubit gates reaches this value.
        :param cost_improvement_num_layers: The number of layer costs to consider when evaluating
        if the cost is decreasing fast enough.
        :param cost_improvement_tol: ISL will terminate if in the last cost_improvement_num_layers,
        the cost has not decreased by this value on average per layer.

        Add layer criteria:
        :param max_layers_to_modify: The number of layers to modify, counting from the back of
        the ansatz, when Rotosolve is used.
        :param method: Method by which a qubit pair is prioritised for the next layer. One of:
         'ISL' - Largest pairwise entanglement as defined by ISLRecompiler.entanglement_measure
         'heuristic' - Smallest combined σz expectation values (i.e., closest to min value of -2)
         'basic' - Pair not picked in the longest time
         'random' - Pair selected randomly
        :param bad_qubit_pair_memory: For the ISL method, if acting on a qubit pair leads to
        entanglement increasing, it is labelled a "bad pair". After this, for a number of layers
        corresponding to the bad_qubit_pair_memory, this pair will not be selected.
        :param entanglement_reuse_exponent: For the ISL method, this
        controls how much priority should be given to picking qubits not recently acted on. If 0,
        the priority system is turned off and all qubits have the same reuse priority when adding
        a new layer. Note ISL never reuses the same pair of qubits regardless of this setting.
        :param heuristic_reuse_exponent: Same as above but for the heuristic method.
        :param reuse_priority_mode: For the priority system, given qubit pair (q1, q2) has been used
        before, should priority be given to:
        (a) not reusing the same pair of qubits (q1, q2) (set param to "pair")
        (b) not reusing the qubits q1 OR q2 (set param to "qubit")

        Other parameters:
        :param rotosolve_frequency: How often Rotosolve is used (if n, rotosolve will be used after
        every n layers).
        :param rotoselect_tol: How much does the cost need to decrease by each iteration to continue
         Rotoselect.
        :param rotosolve_tol: How much does the cost need to decrease by each iteration to continue
         Rotosolve.
        :param entanglement_threshold: For the ISL method, entanglement below this value is treated
         as zero in terms of picking the next layer.
        """
        self.bad_qubit_pair_memory = bad_qubit_pair_memory
        self.max_layers = max_layers
        self.sufficient_cost = sufficient_cost
        self.max_2q_gates = max_2q_gates
        self.cost_improvement_tol = cost_improvement_tol
        self.cost_improvement_num_layers = int(cost_improvement_num_layers)
        self.max_layers_to_modify = max_layers_to_modify
        self.method = method
        self.rotosolve_frequency = rotosolve_frequency
        self.rotoselect_tol = rotoselect_tol
        self.rotosolve_tol = rotosolve_tol
        self.entanglement_threshold = entanglement_threshold
        self.entanglement_reuse_exponent = entanglement_reuse_exponent
        self.heuristic_reuse_exponent = heuristic_reuse_exponent
        self.reuse_priority_mode = reuse_priority_mode.lower()

    def __repr__(self):
        representation_str = f"{self.__class__.__name__}("
        for k, v in self.__dict__.items():
            representation_str += f"{k}={v!r}, "
        representation_str += ")"
        return representation_str


class ISLResult:
    def __init__(
        self,
        circuit,
        overlap,
        exact_overlap,
        num_1q_gates,
        num_2q_gates,
        global_cost_history,
        local_cost_history,
        circuit_history,
        entanglement_measures_history,
        e_val_history,
        qubit_pair_history,
        method_history,
        time_taken,
        cost_evaluations,
        coupling_map,
        circuit_qasm,
    ):
        """
        :param circuit: Resulting circuit.
        :param overlap: 1 - final_global_cost.
        :param exact_overlap: Only computable with SV backend.
        :param num_1q_gates: Number of rotation gates in circuit.
        :param num_2q_gates: Number of entangling gates in circuit.
        :param global_cost_history: List of global costs after each layer.
        :param local_cost_history: List of local costs after each layer (if applicable).
        :param circuit_history: List of circuits as qasm strings after each layer (if applicable).
        :param entanglement_measures_history: List of pairwise entanglements after each layer.
        :param e_val_history: List of single-qubit sigma_z expectation values after each layer.
        :param qubit_pair_history: List of qubit pair acted on in each layer.
        :param method_history: List of methods used to select qubit pairs for each layer.
        :param time_taken: Total time taken for recompilation.
        :param cost_evaluations: Total number of cost evalutions during recompilation.
        :param coupling_map: List of allowed qubit connections.
        :param circuit_qasm: QASM string of the resulting circuit.
        """
        self.circuit = circuit
        self.overlap = overlap
        self.exact_overlap = exact_overlap
        self.num_1q_gates = num_1q_gates
        self.num_2q_gates = num_2q_gates
        self.global_cost_history = global_cost_history
        self.local_cost_history = local_cost_history
        self.circuit_history = circuit_history
        self.entanglement_measures_history = entanglement_measures_history
        self.e_val_history = e_val_history
        self.qubit_pair_history = qubit_pair_history
        self.method_history = method_history
        self.time_taken = time_taken
        self.cost_evaluations = cost_evaluations
        self.coupling_map = coupling_map
        self.circuit_qasm = circuit_qasm


class ISLRecompiler(ApproximateRecompiler):
    """
    Structure learning algorithm that incrementally builds a circuit that
    has the same result when acting on |0> state
    (computational basis) as the given circuit.
    """

    def __init__(
        self,
        target,
        entanglement_measure=EM_TOMOGRAPHY_CONCURRENCE,
        backend=co.SV_SIM,
        execute_kwargs=None,
        coupling_map=None,
        isl_config: ISLConfig = None,
        general_initial_state=False,
        custom_layer_2q_gate=None,
        save_circuit_history=False,
        starting_circuit=None,
        use_roto_algos=True,
        use_rotoselect=True,
        perform_final_minimisation=False,
        optimise_local_cost=False,
        debug_log_full_ansatz=False,
        initial_single_qubit_layer=False,
        cu_algorithm=None,
    ):
        """
        :param target: Circuit or MPS that is to be recompiled
        :param entanglement_measure: The entanglement measurement method to
        use for quantifying local entanglement. Valid options are defined in
        entanglement_measures.py.
        :param backend: Backend to run circuits on. Valid options are defined in
        circuit_operations_running.py.
        :param execute_kwargs: keyword arguments passed onto AerBackend.run
        :param coupling_map: 2-qubit gate coupling map to use
        :param isl_config: ISLConfig object
        :param general_initial_state: Recompile circuit for an arbitrary
        initial state.
        :param custom_layer_2q_gate: A two-qubit QuantumCircuit which will be used as the ansatz
        layers.
        :param save_circuit_history: Option to regularly save circuit output as a QASM string to
        results object each time a block is added and optimised
        :param starting_circuit: This circuit will be used as a set of initial fixed gates for the
        recompiled solution. This means that during ISL, the inverse of this circuit will be added
        to the end of V†. WARNING: Using an entangled circuit will lead to worse ISL performance
        because it disrupts the measurement of local entanglement between qubits.
        :param use_roto_algos: Whether to use rotoselect and rotosolve for cost minimisation.
        Disable if custom_layer_2q_gate does not support rotosolve
        :param use_rotoselect: Whether to use rotoselect for cost minimisation. Disable if 
        not appropriate for chosen ansatz.
        :param perform_final_minimisation: Perform a final cost minimisation
        once ISL has ended
        :param optimise_local_cost: Optimise layers with respect to the LLET cost function (arXiv:1908.04416). ISL will still use the global cost function when deciding if compiling is completed.
        :param debug_log_full_ansatz: When True, debug logging will print the entire ansatz at
        every step, as opposed to just the most recently optimised layer.
        :param initial_single_qubit_layer: When True, the first layer of the ISL ansatz will be
        a trainable single-qubit rotation on each qubit.
        :param cu_algorithm: If using the cuquantum backend, this specifies the contract and
        decompose algorithm to use for gate application. Can be either a `dict` or a
        `ContractDecomposeAlgorithm`. If None set, the default used is
        isl.utils.circuit_operations.DEFAULT_CU_ALGORITHM
        """
        super().__init__(
            target=target,
            initial_state=None,
            backend=backend,
            execute_kwargs=execute_kwargs,
            general_initial_state=general_initial_state,
            starting_circuit=starting_circuit,
            optimise_local_cost=optimise_local_cost,
            cu_algorithm=cu_algorithm
        )

        self.save_circuit_history = save_circuit_history
        self.entanglement_measure_method = entanglement_measure
        self.isl_config = isl_config if isl_config is not None else ISLConfig()

        if coupling_map is None:
            coupling_map = generate_coupling_map(
                self.total_num_qubits, CMAP_FULL, False, False
            )

        # If custom layer gate is provided, do not remove gate during ISL
        # because individual gates
        # might depend on each other.
        self.remove_unnecessary_gates_during_isl = custom_layer_2q_gate is None
        self.use_roto_algos = use_roto_algos
        self.use_rotoselect = use_rotoselect
        if self.use_rotoselect and custom_layer_2q_gate in [ans.u4(), ans.fully_dressed_cnot(), ans.heisenberg()]:
            logger.warning("For ansatz designed to perform physically motivated or universal operations Rotoselect may "
                           "cause change from expected behaviour")
        if not self.use_rotoselect and (custom_layer_2q_gate == ans.thinly_dressed_cnot() or
                                        custom_layer_2q_gate == ans.identity_resolvable() or
                                        custom_layer_2q_gate is None):
            logger.warning("Rotoselect is necessary for convergence of chosen ansatz")
        self.perform_final_minimisation = perform_final_minimisation
        self.layer_2q_gate = self.construct_layer_2q_gate(custom_layer_2q_gate)

        # Remove permutations so that ISL is not stuck on the same pair of
        # qubits
        self.coupling_map = remove_permutations_from_coupling_map(coupling_map)
        self.coupling_map = [
            (q1, q2)
            for (q1, q2) in self.coupling_map
            if q1 in self.qubit_subset_to_recompile
           and q2 in self.qubit_subset_to_recompile
        ]
        # Used to avoid adding thinly dressed CNOTs to the same qubit pair
        self.qubit_pair_history = []
        # Avoid adding CNOTs to these qubit pairs
        self.bad_qubit_pairs = []
        # Used to keep track of whether ISL/heuristic method was used
        self.pair_selection_method_history = []
        self.entanglement_measures_history = []
        self.e_val_history = []

        self.debug_log_full_ansatz = debug_log_full_ansatz

        self.initial_single_qubit_layer = initial_single_qubit_layer

        if self.is_aer_mps_backend:
            # As variational gates will be absorbed into one large MPS instruction, we need to
            # separately keep track of ansatz gates to return a compiled solution.
            self.layers_saved_to_mps = self.full_circuit.copy()
            del self.layers_saved_to_mps.data[1:]
            # Keep track of which layers have not been absorbed into the MPS
            self.layers_as_gates = []

        if self.is_cuquantum_backend and self.isl_config.rotosolve_frequency == 0:
            self.save_previous_layer_mps_cuquantum = True
        else:
            self.save_previous_layer_mps_cuquantum = False

        self.resume_from_layer = None
        self.time_taken_before_current_load = 0

    def construct_layer_2q_gate(self, custom_layer_2q_gate):
        if custom_layer_2q_gate is None:
            qc = QuantumCircuit(2)
            if self.general_initial_state:
                co.add_dressed_cnot(qc, 0, 1, True)
                co.add_dressed_cnot(qc, 0, 1, True, v1=False, v2=False)
            else:
                co.add_dressed_cnot(qc, 0, 1, True)
            return qc
        else:
            for gate in custom_layer_2q_gate:
                if gate[0].label is None and gate[0].name in co.SUPPORTED_1Q_GATES:
                    gate[0].label = gate[0].name
            return custom_layer_2q_gate

    def get_layer_2q_gate(self, layer_index):
        qc = self.layer_2q_gate.copy()
        co.add_subscript_to_all_variables(qc, layer_index)
        return qc

    def recompile_using_initial_ansatz(
        self, ansatz: QuantumCircuit, modify_ansatz=True
    ):
        """
        Use the provided ansatz as a starting point for the recompilation
        :param modify_ansatz: If ansatz should be optimised during ISL
        :param ansatz: Quantum Circuit to use
        :return: Recompilation result
        """
        old_vcr = self.variational_circuit_range()
        vcr = self.variational_circuit_range
        ansatz_inv = co.circuit_by_inverting_circuit(ansatz)
        co.add_to_circuit(self.full_circuit, ansatz_inv, vcr()[0])
        if not modify_ansatz:
            self.lhs_gate_count = old_vcr[0] + len(ansatz_inv.data)

        # NOTE this may need changing to use a different stop_val when using local cost
        self.minimizer.minimize_cost(
            algorithm_kind=vconstants.ALG_ROTOSOLVE,
            tol=1e-5,
            stop_val=self.isl_config.sufficient_cost,
        )

        res = self.recompile()
        self.lhs_gate_count = old_vcr[0]

        recompiled_circuit = self.get_recompiled_circuit()
        exact_overlap = co.calculate_overlap_between_circuits(
            self.circuit_to_recompile, recompiled_circuit
        )
        num_2q_gates, num_1q_gates = co.find_num_gates(
            self.full_circuit, gate_range=vcr()
        )

        res.circuit = recompiled_circuit
        res.exact_overlap = exact_overlap
        res.num_1q_gates = num_1q_gates
        res.num_2q_gates = num_2q_gates
        res.circuit_qasm = qasm2.dumps(recompiled_circuit)
        return res

    def recompile(self, initial_ansatz: QuantumCircuit = None, save_frequency=0, delete_previous_file=False):
        """
        Perform recompilation algorithm.
        :param initial_ansatz: A trial ansatz to start the recompilation
        with instead of starting from scratch
        :param save_frequency: If save_frequency = n != 0, recompiler object will be saved to a file
        after layers n, 2n, 3n, ... have been added.
        :param delete_previous_file: If True and save_frequency != 0, delete previous saved
        recompiler object each time a new one is saved.
        Termination criteria: SUFFICIENT_COST reached; max_layers reached;
        std(last_5_costs)/avg(last_5_costs) < TOL
        :return: ISLResult object
        """
        start_time = timeit.default_timer()
        # self.resume_from_layer is None when ISLRecompiler is first instantiated. If the recompiler
        # is saved part-way through recompilation and re-loaded, self.resume_from_layer tells
        # ISLRecompiler.recompile() where to resume from.
        if self.resume_from_layer is None:
            start_point = 0
            logger.info("ISL started")
            logger.debug(f"ISL coupling map {self.coupling_map}")
            self.cost_evaluation_counter = 0
            self.global_cost, self.local_cost, num_1q_gates, num_2q_gates = None, None, None, None

            self.global_cost_history = []
            if self.optimise_local_cost:
                self.local_cost_history = []
            self.circuit_history = []
            self.g_range = self.variational_circuit_range

            # If an initial ansatz has been provided, add that and run minimization
            self.initial_ansatz_already_successful = False
            if initial_ansatz is not None:
                co.add_to_circuit(
                    self.full_circuit,
                    co.circuit_by_inverting_circuit(initial_ansatz),
                    self.g_range()[1],
                    transpile_before_adding=True,
                )
                if self.use_roto_algos:
                    # NOTE this may need changing to use a different stop_val when using local cost
                    cost = self.minimizer.minimize_cost(
                        algorithm_kind=vconstants.ALG_ROTOSOLVE,
                        tol=1e-3,
                        stop_val=self.isl_config.sufficient_cost,
                        indexes_to_modify=self.g_range(),
                    )
                else:
                    cost = self.minimizer.minimize_cost(
                        algorithm_kind=vconstants.ALG_PYBOBYQA,
                        alg_kwargs={"seek_global_minimum": True},
                    )
                if cost < self.isl_config.sufficient_cost:
                    self.initial_ansatz_already_successful = True
                    logger.debug(
                        "ISL successfully found approximate circuit using provided ansatz only"
                    )
        else:
            start_point = self.resume_from_layer
            self.time_taken_before_current_load += self.time_taken_between_load_and_save
            logger.info(f"ISL resuming from layer: {start_point}")
        
        # Only relevant if save_frequency != 0 and delete_previous_file=True
        file_to_delete = None

        for layer_count in range(start_point, self.isl_config.max_layers):
            if self.initial_ansatz_already_successful:
                break

            logger.info(f"Global cost before adding layer: {self.global_cost}")
            if self.optimise_local_cost:
                logger.info(f"Local cost before adding layer: {self.local_cost}")
                self.local_cost = self._add_layer(layer_count)
                self.global_cost = self._evaluate_global_cost()
                self.local_cost_history.append(self.local_cost)
            else:
                self.global_cost = self._add_layer(layer_count)
            self.global_cost_history.append(self.global_cost)

            # Caching layers as MPS requires that the number of gates remain constant
            if self.remove_unnecessary_gates_during_isl and not (
                self.is_aer_mps_backend or self.save_previous_layer_mps_cuquantum):
                co.remove_unnecessary_gates_from_circuit(self.full_circuit, False, False, gate_range=self.g_range())

            num_2q_gates, num_1q_gates = co.find_num_gates(
                circuit=self.ref_circuit_as_gates if self.is_aer_mps_backend else self.full_circuit,
                gate_range=self.g_range(self.ref_circuit_as_gates if self.is_aer_mps_backend else None)
            )

            if self.save_previous_layer_mps_cuquantum:
                self._absorb_layer_into_mps_cuquantum(layer_count)

            if self.save_circuit_history:
                if not self.is_aer_mps_backend:
                    circuit_qasm_string = qasm2.dumps(self.full_circuit)
                else:
                    circuit_copy = self.full_circuit.copy()
                    del circuit_copy.data[0]
                    circuit_qasm_string = qasm2.dumps(circuit_copy)
                self.circuit_history.append(circuit_qasm_string)

            cinl = self.isl_config.cost_improvement_num_layers
            cit = self.isl_config.cost_improvement_tol
            if len(self.global_cost_history) >= cinl and has_stopped_improving(
                self.global_cost_history[-1 * cinl:], cit
            ):
                logger.warning("ISL stopped improving")
                self.compiling_finished = True
                break

            if self.global_cost < self.isl_config.sufficient_cost:
                logger.info("ISL successfully found approximate circuit")
                self.compiling_finished = True
                break
            elif num_2q_gates >= self.isl_config.max_2q_gates:
                logger.warning("ISL MAX_2Q_GATES reached. Using ROTOSOLVE one last time")
                # NOTE this may need changing to use a different stop_val when using local cost
                self.minimizer.minimize_cost(
                    algorithm_kind=vconstants.ALG_ROTOSOLVE,
                    max_cycles=10,
                    tol=1e-5,
                    stop_val=self.isl_config.sufficient_cost,
                )
                self.compiling_finished = True
                break

            # If required, save the recompiler object to a .npy file, to resume recompilation later
            if save_frequency != 0 and layer_count != 0 and layer_count % save_frequency == 0:
                self.resume_from_layer = layer_count + 1
                self.time_taken_between_load_and_save = timeit.default_timer() - start_time
                file_name = f"recompiler_after_layer_{layer_count}.npy"
                np.save(file_name, np.array([self], dtype=object))
                if file_to_delete is not None:
                    os.remove(file_to_delete)
                file_to_delete = file_name if delete_previous_file else None


        # Perform a final optimisation
        if self.perform_final_minimisation:
            self.minimizer.minimize_cost(
                algorithm_kind=vconstants.ALG_PYBOBYQA,
                alg_kwargs={"seek_global_minimum": False},
            )

        if self.is_aer_mps_backend:
            # Replace full_circuit with ref_circuit_as_gates, otherwise no way to remove unnecessary gates
            self.full_circuit = self.ref_circuit_as_gates

        co.remove_unnecessary_gates_from_circuit(
            self.full_circuit, True, True, gate_range=self.g_range()
        )

        final_global_cost = self._evaluate_global_cost()
        logger.info(f"Final global cost: {final_global_cost}")
        end_time = timeit.default_timer()

        recompiled_circuit = self.get_recompiled_circuit()

        num_2q_gates, num_1q_gates = co.find_num_gates(recompiled_circuit)

        exact_overlap = "Not computable without SV backend"
        if self.is_statevector_backend:
            exact_overlap = co.calculate_overlap_between_circuits(
                self.circuit_to_recompile, co.make_quantum_only_circuit(recompiled_circuit)
            )
<<<<<<< HEAD
        result_dict = {
            "circuit": recompiled_circuit,
            "overlap": 1 - final_global_cost,
            "exact_overlap": exact_overlap,
            "num_1q_gates": num_1q_gates,
            "num_2q_gates": num_2q_gates,
            "global_cost_history": self.global_cost_history,
            "local_cost_history": self.local_cost_history if self.optimise_local_cost else None,
            "circuit_history": self.circuit_history,
            "entanglement_measures_history": self.entanglement_measures_history,
            "e_val_history": self.e_val_history,
            "qubit_pair_history": self.qubit_pair_history,
            "method_history": self.pair_selection_method_history,
            "time_taken": end_time - start_time + self.time_taken_before_current_load,  # NOTE still not entirely working
            "cost_evaluations": self.cost_evaluation_counter,
            "coupling_map": self.coupling_map,
            "circuit_qasm": qasm2.dumps(recompiled_circuit)
        }
=======

        result = ISLResult(
            circuit=recompiled_circuit,
            overlap=1 - final_global_cost,
            exact_overlap=exact_overlap,
            num_1q_gates=num_1q_gates,
            num_2q_gates=num_2q_gates,
            global_cost_history=global_cost_history,
            local_cost_history=local_cost_history if self.optimise_local_cost else None,
            circuit_history=circuit_history,
            entanglement_measures_history=self.entanglement_measures_history,
            e_val_history=self.e_val_history,
            qubit_pair_history=self.qubit_pair_history,
            method_history=self.pair_selection_method_history,
            time_taken=end_time - start_time,
            cost_evaluations=self.cost_evaluation_counter,
            coupling_map=self.coupling_map,
            circuit_qasm=qasm2.dumps(recompiled_circuit),
        )

>>>>>>> 03b0d7b3
        if self.save_circuit_history and self.is_aer_mps_backend:
            logger.warning("When using MPS backend, circuit history will not contain the"
                           " set_matrix_product_state instruction at the start of the circuit")
        logger.info("ISL completed")
        return result

    def _debug_log_optimised_layer(self, layer_count):
        if logger.getEffectiveLevel() == 10:
            logger.debug(f'Qubit pair history: \n{self.qubit_pair_history}')

            if self.debug_log_full_ansatz:
                if self.is_aer_mps_backend:
                    ansatz = self.ref_circuit_as_gates.copy()
                else:
                    ansatz = self.full_circuit.copy()
                del ansatz.data[:len(self.circuit_to_recompile.data)]
                logger.debug(f'Optimised ansatz after layer added: \n{ansatz}')

            layer_added = self._get_layer_added(layer_count)
            if self.initial_single_qubit_layer == True and layer_count == 0:
                logger.debug(f'Optimised layer added: \n{layer_added}')
            else:
                # Remove all qubits apart from the pair acted on in the current layer
                for qubit in range(layer_added.num_qubits - 1, -1, -1):
                    if qubit not in self.qubit_pair_history[-1]:
                        del layer_added.qubits[qubit]
                try:
                    logger.debug(f'Optimised layer added: \n{layer_added}')
                except ValueError:
                    logging.error(
                        "Final ansatz layer logging not implemented for custom ansatz or functionalities "
                        "placing more gates after trainable ansatz")

    def _add_layer(self, index):
        """
        Adds a dressed CNOT gate or other ansatz layer to the qubits with the 
        highest local entanglement. If all qubit pairs have no
        local entanglement, adds a dressed CNOT gate to the qubit pair with
        the highest sum of expectation values
        (computational basis).
        :return: New cost
        """

        ansatz_start_index = self.variational_circuit_range()[0]
        # Define first layer differently when initial_single_qubit_layer=True
        if self.initial_single_qubit_layer and index == 0:
            logger.debug("Starting with first layer comprising of only single qubit rotations")
            layer_added_optimisation_indexes = self._add_rotation_to_all_qubits(ansatz_start_index)
        else:
            layer_added_optimisation_indexes = self._add_entangling_layer(index)

        if self.optimise_local_cost:
            stop_val = 0
        else:
            stop_val = self.isl_config.sufficient_cost

        if self.use_roto_algos:
            # Optimise layer currently being added
            # For normal layers, use Rotoselect/Rotosolve if self.use_rotoselect=True/False
            # For the initial_single_qubit_layer, use Rotoselect

            if self.use_rotoselect or (self.initial_single_qubit_layer and index == 0):
                ALG = vconstants.ALG_ROTOSELECT
            else:
                ALG = vconstants.ALG_ROTOSOLVE

            cost = self.minimizer.minimize_cost(
                algorithm_kind=ALG,
                tol=self.isl_config.rotoselect_tol,
                stop_val=stop_val,
                indexes_to_modify=layer_added_optimisation_indexes,
            )
            # Do Rotosolve on previous max_layers_to_modify layers, when appropriate
            if self.isl_config.rotosolve_frequency != 0 and index > 0 and index % self.isl_config.rotosolve_frequency == 0:
                multi_layer_optimisation_indexes = (
                    self._calculate_multi_layer_optimisation_indices(
                        ansatz_start_index
                    )
                )
                cost = self.minimizer.minimize_cost(
                    algorithm_kind=vconstants.ALG_ROTOSOLVE,
                    tol=self.isl_config.rotosolve_tol,
                    stop_val=stop_val,
                    indexes_to_modify=multi_layer_optimisation_indexes,
                )
        else:
            cost = self.minimizer.minimize_cost(
                algorithm_kind=vconstants.ALG_PYBOBYQA,
                alg_kwargs={"seek_global_minimum": True},
            )

        if self.is_aer_mps_backend:
            self.layers_as_gates.append(index)

            num_layers_to_absorb = self._calculate_num_layers_to_absorb(index)

            # Absorb appropriate layers into MPS, and add their gates to layers_saved_to_mps
            if num_layers_to_absorb > 0:
                includes_isql = self.layers_as_gates[0] == 0 and self.initial_single_qubit_layer

                # Absorb layers into MPS, then add those layers to layers_saved_to_mps
                layers_absorbed = self._absorb_n_layers_into_mps(num_layers_to_absorb, includes_isql)
                co.add_to_circuit(self.layers_saved_to_mps, layers_absorbed)

                # Update layers_as_gates
                del self.layers_as_gates[:num_layers_to_absorb]

            self._update_reference_circuit()

        self._debug_log_optimised_layer(index)

        return cost

    def _calculate_num_layers_to_absorb(self, index):

        layers_since_solve = index % self.isl_config.rotosolve_frequency
        layers_to_next_solve = self.isl_config.rotosolve_frequency - layers_since_solve
        next_rotosolve_layer = index + layers_to_next_solve

        # Compute the index of the leftmost layer to be modified in the next Rotosolve
        lowest_index = next_rotosolve_layer - self.isl_config.max_layers_to_modify + 1

        # All layers with indices below lowest_index can be absorbed
        num_layers_to_absorb = len([i for i in self.layers_as_gates if i < lowest_index])

        return num_layers_to_absorb

    def _update_reference_circuit(self):
        # These are the layers now in circuit form, which are needed to update the reference circuit
        layers_not_saved_to_mps = self.full_circuit.copy()
        del layers_not_saved_to_mps.data[0]

        # Update ref_circuit_as_gates = layers_saved_to_mps + layers_not_saved_to_mps
        self.ref_circuit_as_gates = self.layers_saved_to_mps.copy()
        co.add_to_circuit(self.ref_circuit_as_gates, layers_not_saved_to_mps)

    def _calculate_multi_layer_optimisation_indices(self, ansatz_start_index):
        num_entangling_layers = (
            self.isl_config.max_layers_to_modify - int(self.initial_single_qubit_layer))
        # This assumes first layer has n gates
        num_gates_in_non_entangling_layer = self.full_circuit.num_qubits * int(
            self.initial_single_qubit_layer)
        # The earliest layer Rotosolve acts on is defined by the user. Calculating the
        # index requires taking into account the first layer potentially being different
        rotosolve_gate_start_index = max(
            ansatz_start_index,
            self.variational_circuit_range()[1]
            - len(self.layer_2q_gate.data) * num_entangling_layers
            - num_gates_in_non_entangling_layer,
        )
        # Don't modify only a fraction of the first layer gates
        first_layer_end_index = ansatz_start_index + num_gates_in_non_entangling_layer
        if ansatz_start_index < rotosolve_gate_start_index < first_layer_end_index:
            rotosolve_gate_start_index = first_layer_end_index
        multi_layer_optimisation_indexes = (
            rotosolve_gate_start_index,
            (self.variational_circuit_range()[1]),
        )
        return multi_layer_optimisation_indexes

    def _add_entangling_layer(self, index):
        logger.debug("Finding best qubit pair")
        control, target = self._find_appropriate_qubit_pair()
        logger.debug(f"Best qubit pair found {(control, target)}")
        co.add_to_circuit(
            self.full_circuit,
            self.get_layer_2q_gate(index),
            self.variational_circuit_range()[1],
            qubit_subset=[control, target],
        )
        self.qubit_pair_history.append((control, target))
        # Rotoselect or Rotosolve is applied to most recent layer
        layer_added_optimisation_indexes = (
            self.variational_circuit_range()[1] - len(self.layer_2q_gate.data),
            (self.variational_circuit_range()[1]),
        )
        return layer_added_optimisation_indexes

    def _add_rotation_to_all_qubits(self, ansatz_start_index):
        first_layer = QuantumCircuit(self.full_circuit.num_qubits)
        first_layer.ry(0, range(self.full_circuit.num_qubits))
        co.add_to_circuit(self.full_circuit, first_layer, self.variational_circuit_range()[1])
        self._first_layer_increment_results_dict()
        # Gate indices in the initial layer
        initial_layer_optimisation_indexes = (
            ansatz_start_index,
            (self.variational_circuit_range()[1]),
        )
        return initial_layer_optimisation_indexes

    def _find_appropriate_qubit_pair(self):
        if self.isl_config.method == "random":
            rand_index = np.random.randint(len(self.coupling_map))
            self.pair_selection_method_history.append(f"random")
            return self.coupling_map[rand_index]

        if self.isl_config.method == "basic":
            # Choose the qubit pair with the highest reuse priority
            self.pair_selection_method_history.append(f"basic")
            reuse_priorities = self._get_all_qubit_pair_reuse_priorities(1)
            return self.coupling_map[np.argmax(reuse_priorities)]

        if self.isl_config.method == "heuristic":
            return self._find_best_heuristic_qubit_pair()

        if self.isl_config.method == "ISL":
            logger.debug("Computing entanglement of pairs")
            ems = self._get_all_qubit_pair_entanglement_measures()
            self.entanglement_measures_history.append(ems)
            return self._find_best_entanglement_qubit_pair(ems)

        raise ValueError(
            f"Invalid ISL method {self.isl_config.method}. "f"Method must be one of ISL,heuristic,random")

    def _find_best_entanglement_qubit_pair(self, entanglement_measures):
        """
        Returns the qubit pair with the largest entanglement multiplied by the reuse priority of
        that pair.
        """
        reuse_priorities = self._get_all_qubit_pair_reuse_priorities(self.isl_config.entanglement_reuse_exponent)

        # First check if the previous qubit pair was 'bad'
        if len(self.entanglement_measures_history) >= 2 + int(self.initial_single_qubit_layer):
            prev_qp_index = self.coupling_map.index(self.qubit_pair_history[-1])
            pre_em = self.entanglement_measures_history[-2][prev_qp_index]
            post_em = self.entanglement_measures_history[-1][prev_qp_index]
            if post_em >= pre_em:
                logger.debug(
                    f"Entanglement did not reduce for previous pair {self.coupling_map[prev_qp_index]}. "
                    f"Adding to bad qubit pairs list.")
                self.bad_qubit_pairs.append(self.coupling_map[prev_qp_index])
            if len(self.bad_qubit_pairs) > self.isl_config.bad_qubit_pair_memory:
                # Maintain max size of bad_qubit_pairs
                logger.debug(
                    f"Max size of bad qubit pairs reached. Removing {self.bad_qubit_pairs[0]} from list.")
                del self.bad_qubit_pairs[0]

        logger.debug(f"Entanglement of all pairs: {entanglement_measures}")

        # Combine entanglement value with reuse priority
        filtered_ems = [
            entanglement_measure * reuse_priority
            for (entanglement_measure, reuse_priority) in zip(entanglement_measures, reuse_priorities)
        ]

        for qp in set(self.bad_qubit_pairs):
            # Find the number of times this qubit pair has occurred recently
            reps = len(
                [x for x in self.qubit_pair_history[-1 * self.isl_config.bad_qubit_pair_memory:] if
                 x == qp]
            )
            if reps >= 1:
                filtered_ems[self.coupling_map.index(qp)] = -1

        logger.debug(f"Combined priority of all pairs: {filtered_ems}")
        if max(filtered_ems) <= self.isl_config.entanglement_threshold:
            # No local entanglement detected in non-bad qubit pairs;
            # defer to using 'basic' method
            logger.info("No local entanglement detected in non-bad qubit pairs")
            return self._find_best_heuristic_qubit_pair()
        else:
            self.pair_selection_method_history.append(f"ISL")
            # Add 'None' to e_val_history if no expectation values were needed
            self.e_val_history.append(None)
            return self.coupling_map[np.argmax(filtered_ems)]

    def _find_best_heuristic_qubit_pair(self):
        """
        Choose the qubit pair to be the one with the largest expectation value priority multiplied by the reuse
        priority of that pair.
        @return: The pair of qubits with the highest multiplied e_val priority and reuse priority.
        """
        reuse_priorities = self._get_all_qubit_pair_reuse_priorities(self.isl_config.heuristic_reuse_exponent)

        e_vals = self._measure_qubit_expectation_values()
        self.e_val_history.append(e_vals)

        e_val_sums = self._get_all_qubit_pair_e_val_sums(e_vals)
        logger.debug(f"Summed σ_z expectation values of pairs {e_val_sums}")

        # Mapping from the σz expectation values {1, -1} to the range {0, 2} to make an expectation value based
        # priority. This ensures that the argmax of the list favours qubits close to the |1> state (eigenvalue -1)
        # to apply the next layer to.
        e_val_priorities = [2 - e_val for e_val in e_val_sums]

        logger.debug(f"σ_z expectation value priorities of pairs {e_val_priorities}")
        combined_priorities = [
            e_val_priority * reuse_priority
            for (e_val_priority, reuse_priority) in zip(e_val_priorities, reuse_priorities)
        ]
        logger.debug(f"Combined priorities of pairs {combined_priorities}")
        self.pair_selection_method_history.append(f"heuristic")
        return self.coupling_map[np.argmax(combined_priorities)]

    def _get_all_qubit_pair_entanglement_measures(self):
        entanglement_measures = []
        # Generate MPS from circuit once if using MPS backend
        if self.is_aer_mps_backend:
            circ = self.full_circuit.copy()
            self.circ_mps = mpsops.mps_from_circuit(circ, return_preprocessed=True, sim=self.backend)
        elif self.is_cuquantum_backend:
            if self.starting_circuit is not None:
                self.circ_mps = cu.mps_from_circuit_and_starting_mps(
                    self.starting_circuit, self.cu_cached_mps,
                    self.cu_algorithm)
                self.circ_mps = cu.cu_mps_to_aer_mps(self.circ_mps)
            else:
                self.circ_mps = cu.cu_mps_to_aer_mps(self.cu_cached_mps)
        else:
            self.circ_mps = None
        for control, target in self.coupling_map:
            this_entanglement_measure = calculate_entanglement_measure(
                self.entanglement_measure_method,
                self.full_circuit,
                control,
                target,
                self.backend,
                self.backend_options,
                self.execute_kwargs,
                self.circ_mps,
            )
            entanglement_measures.append(this_entanglement_measure)
        return entanglement_measures

    def _get_all_qubit_pair_e_val_sums(self, e_vals):
        e_val_sums = []
        for control, target in self.coupling_map:
            e_val_sums.append(e_vals[control] + e_vals[target])
        return e_val_sums

    def _get_all_qubit_pair_reuse_priorities(self, k):
        if not len(self.qubit_pair_history):
            return [1 for _ in range(len(self.coupling_map))]
        priorities = []
        for qp in self.coupling_map:
            if self.isl_config.reuse_priority_mode == "pair":
                priorities.append(self._get_pair_reuse_priority(qp, k))
            elif self.isl_config.reuse_priority_mode == "qubit":
                priorities.append(self._get_qubit_reuse_priority(qp, k))
            else:
                raise ValueError(f"Reuse priority mode must be one of: {['pair', 'qubit']}")
        logger.debug(f"Reuse priorities of pairs: {priorities}")
        return priorities

    def _find_last_use_of_qubit(self, qubit_pairs, qubit):
        for index, tup in enumerate(qubit_pairs):
            if qubit in tup:
                return index
        return np.inf

    def _get_qubit_reuse_priority(self, qubit_pair, k):
        """
        Priority system based on how recently either of the qubits in a given pair were acted on.
        The priority of a qubit pair (a,b) is given by:
            1. -1 if (a,b) was the last pair acted on
            2. 1 if k=0
            3. 1 if a and b have never been acted on
            4. min[1-2^(-(la+1)/k), 1-2^(-(lb+1)/k)] where la (lb) is the number of layers since
            qubit a (b) has been acted on.

        @param qubit_pair: Tuple where each element is the index of a qubit
        @param k: Constant controlling how heavily recent pairs are disfavoured
        """
        # Hard code that previous pair has priority -1
        if (
            len(self.qubit_pair_history) > 0 + int(self.initial_single_qubit_layer)
            and qubit_pair == self.qubit_pair_history[-1]
        ):
            return -1
        # If not previous pair, then use exponential disfavouring
        elif k == 0:
            return 1
        else:
            qubit_pairs_reversed = self.qubit_pair_history[::-1]
            locs = [self._find_last_use_of_qubit(qubit_pairs_reversed, qubit) for qubit in qubit_pair]
            priorities = [1 - np.exp2(-(loc + 1) / k) for loc in locs]
            return np.min(priorities)

    def _get_pair_reuse_priority(self, qubit_pair, k):
        """
        Priority system based on how recently a specific pair of qubits were acted on.
        The priority of a qubit pair (a,b) is given by:
            1. -1 if (a,b) was the last pair acted on
            2. 1 if k=0
            3. 1 if (a,b) has never been acted on
            4. 1-2^(-l/k) l is the number of layers since the pair (a,b) has been acted on.

        @param qubit_pair: Tuple where each element is the index of a qubit
        @param k: Constant controlling how heavily recent pairs are disfavoured
        """
        # Hard code that previous pair has priority -1
        if (
                len(self.qubit_pair_history) > 0 + int(self.initial_single_qubit_layer)
                and qubit_pair == self.qubit_pair_history[-1]
        ):
            return -1
        # If not previous pair, then use exponential disfavouring
        elif k == 0:
            return 1
        else:
            qubit_pairs_reversed = self.qubit_pair_history[::-1]
            try:
                loc = qubit_pairs_reversed.index(qubit_pair)
                priority = 1 - np.exp2(-loc / k)
                return priority
            except ValueError:
                return 1

    def _measure_qubit_expectation_values(self):
        if self.is_aer_mps_backend:
            return expectation_value_of_qubits_mps(self.full_circuit, self.backend)
        if self.is_cuquantum_backend:
            if self.starting_circuit is not None:
                mps = cu.mps_from_circuit_and_starting_mps(
                    self.starting_circuit, self.cu_cached_mps,
                    self.cu_algorithm)
                mps = cu.cu_mps_to_aer_mps(mps)
            else:
                mps = cu.cu_mps_to_aer_mps(self.cu_cached_mps)
            return [(mpsops.mps_expectation(mps, 'Z', i, already_preprocessed=True))
                      for i in range(len(mps))]
        elif self.optimise_local_cost:

            output = self._run_full_circuit(add_measurements=not self.is_statevector_backend)

            rel_counts = {k[0: self.total_num_qubits]: v for k, v in output.items()}

            return expectation_value_of_qubits(rel_counts)
        else:
            output = self._run_full_circuit(return_statevector=self.is_statevector_backend)
            return expectation_value_of_qubits(output)

    def _first_layer_increment_results_dict(self):
        self.entanglement_measures_history.append([None])
        self.e_val_history.append(None)
        self.qubit_pair_history.append((None, None))
        self.pair_selection_method_history.append(None)

    def _absorb_layer_into_mps_cuquantum(self, index):
        """
        Takes the circuit:
        -|0>--|mps(V†(n-1)U|0>)|--|layer_n_gates|--|starting_circuit_inverse|-
        and returns:
        -|0>--|mps(V†(n)U|0>)|--|starting_circuit_inverse|-

        Overwrites self.cu_cached_mps with MPS calculated using
        cuquantum with new optimised layer.

        """
        # Get MPS of full_circuit without starting_circuit
        layer_added = self._get_layer_added(index)
        full_circuit_mps = cu.mps_from_circuit_and_starting_mps(layer_added, self.cu_cached_mps, self.cu_algorithm)
        # Replace self.cu_cached_mps with new layer added
        self.cu_cached_mps = full_circuit_mps

    def _get_layer_added(self, layer_count):
        layer_added = self.ref_circuit_as_gates.copy() if self.is_aer_mps_backend else self.full_circuit.copy()
        len_layer_added = len(self.layer_2q_gate)
        # Remove starting_circuit from end of ansatz, if there is one
        if self.starting_circuit is not None:
            del layer_added.data[-len(self.starting_circuit.data):]
        if self.initial_single_qubit_layer == True and layer_count == 0:
            del layer_added.data[:-layer_added.num_qubits]
            return layer_added
        else:
            # Delete all gates apart from the 5 from the added layer
            del layer_added.data[:-len_layer_added]
            return layer_added

    def _absorb_n_layers_into_mps(self, n, includes_isql):
        """
        Takes full_circuit, which consists of a set_matrix_product_state instruction, followed by some number of ISL
        layers and absorbs the first n of these layers (immediately after set_matrix_product_state) into the
        set_matrix_product_state instruction. Also returns a copy of the layers absorbed as a QuantumCircuit.

        In other words it converts full_circuit from this:
        -|0>--|mps(V†(k)U|0>)|--|N ISL layers as gates|--|starting_circuit_inverse|-
        To this:
        -|0>--|mps(V†(k+n)U|0>)|--|N-n ISL layers as gates|--|starting_circuit_inverse|-

        Where mps(V†(k)U|0>) is the set_matrix_product_state instruction representing the state after k layers
        have been added.

        :param n: Number of layers to absorb.
        :param includes_isql: True if one of the layers to absorb is the initial single qubit layer, False otherwise.
        :return: QuantumCircuit containing a copy of the layers which were absorbed.
        """

        # Get full_circuit up to and including layers to be absorbed
        circ_to_absorb = self.full_circuit.copy()
        num_gates_to_absorb = len(self.layer_2q_gate) * (
                n - int(includes_isql)) + circ_to_absorb.num_qubits * int(includes_isql) + 1
        del circ_to_absorb.data[num_gates_to_absorb:]

        # Keep a copy of what was absorbed to add to the reference circuit
        layers_absorbed = circ_to_absorb.copy()
        del layers_absorbed.data[0]

        # Get MPS of circ_to_absorb
        circ_to_absorb_mps = mpsops.mps_from_circuit(circ_to_absorb, sim=self.backend)

        # Create circuit with MPS instruction found above, with same registers as full_circuit
        mps_circuit = QuantumCircuit(self.full_circuit.qregs[0])
        mps_circuit.set_matrix_product_state(circ_to_absorb_mps)

        # Replace absorbed part of full_circuit with its MPS instruction
        num_gates_not_absorbed = len(self.full_circuit.data) - num_gates_to_absorb
        if num_gates_not_absorbed != 0:
            del self.full_circuit.data[:-num_gates_not_absorbed]
        else:
            del self.full_circuit.data[:]
        self.full_circuit.data.insert(0, mps_circuit.data[0])

        return layers_absorbed<|MERGE_RESOLUTION|>--- conflicted
+++ resolved
@@ -531,26 +531,6 @@
             exact_overlap = co.calculate_overlap_between_circuits(
                 self.circuit_to_recompile, co.make_quantum_only_circuit(recompiled_circuit)
             )
-<<<<<<< HEAD
-        result_dict = {
-            "circuit": recompiled_circuit,
-            "overlap": 1 - final_global_cost,
-            "exact_overlap": exact_overlap,
-            "num_1q_gates": num_1q_gates,
-            "num_2q_gates": num_2q_gates,
-            "global_cost_history": self.global_cost_history,
-            "local_cost_history": self.local_cost_history if self.optimise_local_cost else None,
-            "circuit_history": self.circuit_history,
-            "entanglement_measures_history": self.entanglement_measures_history,
-            "e_val_history": self.e_val_history,
-            "qubit_pair_history": self.qubit_pair_history,
-            "method_history": self.pair_selection_method_history,
-            "time_taken": end_time - start_time + self.time_taken_before_current_load,  # NOTE still not entirely working
-            "cost_evaluations": self.cost_evaluation_counter,
-            "coupling_map": self.coupling_map,
-            "circuit_qasm": qasm2.dumps(recompiled_circuit)
-        }
-=======
 
         result = ISLResult(
             circuit=recompiled_circuit,
@@ -558,20 +538,19 @@
             exact_overlap=exact_overlap,
             num_1q_gates=num_1q_gates,
             num_2q_gates=num_2q_gates,
-            global_cost_history=global_cost_history,
-            local_cost_history=local_cost_history if self.optimise_local_cost else None,
-            circuit_history=circuit_history,
+            global_cost_history=self.global_cost_history,
+            local_cost_history=self.local_cost_history if self.optimise_local_cost else None,
+            circuit_history=self.circuit_history,
             entanglement_measures_history=self.entanglement_measures_history,
             e_val_history=self.e_val_history,
             qubit_pair_history=self.qubit_pair_history,
             method_history=self.pair_selection_method_history,
-            time_taken=end_time - start_time,
+            time_taken=end_time - start_time + self.time_taken_before_current_load,  # NOTE still not entirely working
             cost_evaluations=self.cost_evaluation_counter,
             coupling_map=self.coupling_map,
             circuit_qasm=qasm2.dumps(recompiled_circuit),
         )
 
->>>>>>> 03b0d7b3
         if self.save_circuit_history and self.is_aer_mps_backend:
             logger.warning("When using MPS backend, circuit history will not contain the"
                            " set_matrix_product_state instruction at the start of the circuit")
