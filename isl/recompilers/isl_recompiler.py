--- conflicted
+++ resolved
@@ -221,20 +221,6 @@
 
         self.initial_single_qubit_layer = initial_single_qubit_layer
 
-<<<<<<< HEAD
-        if self.is_aer_mps_backend and self.isl_config.rotosolve_frequency == 0:
-            self.save_previous_layer_mps_aer = True
-            # As variational gates will be absorbed into one large MPS instruction, we need to
-            # separately keep track of ansatz gates to return a compiled solution.
-            self.ref_circuit_as_gates = self.full_circuit.copy()
-        else:
-            self.save_previous_layer_mps_aer = False
-
-        if self.is_cuquantum_backend and self.isl_config.rotosolve_frequency == 0:
-            self.save_previous_layer_mps_cuquantum = True
-        else:
-            self.save_previous_layer_mps_cuquantum = False
-=======
         if self.is_aer_mps_backend:
             # As variational gates will be absorbed into one large MPS instruction, we need to
             # separately keep track of ansatz gates to return a compiled solution.
@@ -242,7 +228,11 @@
             del self.layers_saved_to_mps.data[1:]
             # Keep track of which layers have not been absorbed into the MPS
             self.layers_as_gates = []
->>>>>>> c1d91907
+
+        if self.is_cuquantum_backend and self.isl_config.rotosolve_frequency == 0:
+            self.save_previous_layer_mps_cuquantum = True
+        else:
+            self.save_previous_layer_mps_cuquantum = False
 
     def construct_layer_2q_gate(self, custom_layer_2q_gate):
         if custom_layer_2q_gate is None:
@@ -363,26 +353,6 @@
             cost = self._add_layer(layer_count)
             cost_history.append(cost)
 
-<<<<<<< HEAD
-            if self.save_previous_layer_mps_aer:
-                self._add_last_layer_to_ref_circuit(layer_count)
-                self._debug_log_optimised_layer(layer_count)
-                self._absorb_layer_into_mps_aer()
-                # Don't call remove_unnecessary_gates_from_circuit because no gates to remove
-                num_2q_gates, num_1q_gates = co.find_num_gates(
-                    self.ref_circuit_as_gates, gate_range=g_range(self.ref_circuit_as_gates)
-                )
-            else:
-                self._debug_log_optimised_layer(layer_count)
-                if self.remove_unnecessary_gates:
-                    co.remove_unnecessary_gates_from_circuit(self.full_circuit, False, False, gate_range=g_range())
-                num_2q_gates, num_1q_gates = co.find_num_gates(
-                    self.full_circuit, gate_range=g_range()
-                )
-            
-            if self.save_previous_layer_mps_cuquantum:
-                self._absorb_layer_into_mps_cuquantum(layer_count)
-=======
             # Caching layers as MPS requires that the number of gates remain constant
             if self.remove_unnecessary_gates and not self.is_aer_mps_backend:
                 co.remove_unnecessary_gates_from_circuit(self.full_circuit, False, False, gate_range=g_range())
@@ -391,7 +361,9 @@
                 circuit = self.ref_circuit_as_gates if self.is_aer_mps_backend else self.full_circuit,
                 gate_range=g_range(self.ref_circuit_as_gates if self.is_aer_mps_backend else None)
             )
->>>>>>> c1d91907
+
+            if self.save_previous_layer_mps_cuquantum:
+                self._absorb_layer_into_mps_cuquantum(layer_count)
 
             if self.save_circuit_history:
                 if not self.is_aer_mps_backend:
@@ -433,11 +405,7 @@
                 alg_kwargs={"seek_global_minimum": False},
             )
 
-<<<<<<< HEAD
-        if self.save_previous_layer_mps_aer:
-=======
         if self.is_aer_mps_backend:
->>>>>>> c1d91907
             # Replace full_circuit with ref_circuit_as_gates, otherwise no way to remove unnecessary gates
             self.full_circuit = self.ref_circuit_as_gates
 
@@ -486,11 +454,7 @@
             logger.debug(f'Qubit pair history: \n{self.qubit_pair_history}')
 
             if self.debug_log_full_ansatz:
-<<<<<<< HEAD
-                if self.save_previous_layer_mps_aer:
-=======
                 if self.is_aer_mps_backend:
->>>>>>> c1d91907
                     ansatz = self.ref_circuit_as_gates.copy()
                 else:
                     ansatz = self.full_circuit.copy()
@@ -906,11 +870,26 @@
         self.qubit_pair_history.append((None, None))
         self.pair_selection_method_history.append(None)
 
-<<<<<<< HEAD
-    def _absorb_layer_into_mps_aer(self):
-=======
+    def _absorb_layer_into_mps_cuquantum(self, index):
+        """
+        Takes the circuit:
+        -|0>--|mps(V†(n-1)U|0>)|--|layer_n_gates|--|starting_circuit_inverse|-
+        and returns:
+        -|0>--|mps(V†(n)U|0>)|--|starting_circuit_inverse|-
+
+        Overwrites self.cu_cached_mps with MPS calculated using
+        cuquantum with new optimised layer.
+
+        """
+        # Get MPS of full_circuit without starting_circuit
+        layer_added = self._get_layer_added(index)
+        full_circuit_mps = cu.mps_from_circuit_and_starting_mps(layer_added, self.cu_cached_mps, self.cu_algorithm)
+        # Replace self.cu_cached_mps with new layer added
+        self.cu_cached_mps = full_circuit_mps
+
     def _get_layer_added(self, layer_count):
         layer_added = self.ref_circuit_as_gates.copy() if self.is_aer_mps_backend else self.full_circuit.copy()
+        len_layer_added = len(self.layer_2q_gate)
         # Remove starting_circuit from end of ansatz, if there is one
         if self.starting_circuit is not None:
             del layer_added.data[-len(self.starting_circuit.data):]
@@ -919,11 +898,10 @@
             return layer_added
         else:
             # Delete all gates apart from the 5 from the added layer
-            del layer_added.data[:-5]
+            del layer_added.data[:-len_layer_added]
             return layer_added
 
     def _absorb_n_layers_into_mps(self, n, includes_isql):
->>>>>>> c1d91907
         """
         Takes full_circuit, which consists of a set_matrix_product_state instruction, followed by some number of ISL
         layers and absorbs the first n of these layers (immediately after set_matrix_product_state) into the
@@ -966,37 +944,4 @@
             del self.full_circuit.data[:]
         self.full_circuit.data.insert(0, mps_circuit.data[0])
 
-<<<<<<< HEAD
-    def _absorb_layer_into_mps_cuquantum(self, index):
-        """
-        Takes the circuit:
-        -|0>--|mps(V†(n-1)U|0>)|--|layer_n_gates|--|starting_circuit_inverse|-
-        and returns:
-        -|0>--|mps(V†(n)U|0>)|--|starting_circuit_inverse|-
-
-        Overwrites self.cu_cached_mps with MPS calculated using 
-        cuquantum with new optimised layer.
-
-        """
-        # Get MPS of full_circuit without starting_circuit
-        layer_added = self._get_layer_added(index)
-        full_circuit_mps = cu.mps_from_circuit_and_starting_mps(layer_added, self.cu_cached_mps, self.cu_algorithm)
-        # Replace self.cu_cached_mps with new layer added
-        self.cu_cached_mps = full_circuit_mps
-
-    def _get_layer_added(self, layer_count):
-        layer_added = self.full_circuit.copy()
-        len_layer_added = len(self.layer_2q_gate)
-        # Remove starting_circuit from end of ansatz, if there is one
-        if self.starting_circuit is not None:
-            del layer_added.data[-len(self.starting_circuit.data):]  
-        if self.initial_single_qubit_layer == True and layer_count == 0:
-            del layer_added.data[:-layer_added.num_qubits]
-            return layer_added
-        else:
-            # Delete all gates apart from the 5 from the added layer
-            del layer_added.data[:-len_layer_added]
-            return layer_added
-=======
-        return layers_absorbed
->>>>>>> c1d91907
+        return layers_absorbed